--- conflicted
+++ resolved
@@ -59,12 +59,8 @@
 
     trainer = Trainer(
         max_epochs=args.epochs,
-<<<<<<< HEAD
-        devices=args.gpus,
-=======
         devices=args.devices,
         accelerator=args.accelerator,
->>>>>>> a4c6288b
         num_nodes=args.nodes,
         accumulate_grad_batches=args.grad_accum,
         gradient_clip_val=args.grad_clip,
